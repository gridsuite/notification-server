/**
 * Copyright (c) 2020, RTE (http://www.rte-france.com)
 * This Source Code Form is subject to the terms of the Mozilla Public
 * License, v. 2.0. If a copy of the MPL was not distributed with this
 * file, You can obtain one at http://mozilla.org/MPL/2.0/.
 */
package org.gridsuite.notification.server;

import static org.junit.Assert.assertEquals;
import static org.mockito.ArgumentMatchers.any;
import static org.mockito.Mockito.verify;
import static org.mockito.Mockito.when;

import java.time.Duration;
import java.util.ArrayList;
import java.util.Arrays;
import java.util.List;
import java.util.Map;
import java.util.concurrent.atomic.AtomicReference;
import java.util.function.Function;
import java.util.stream.Collectors;

import org.junit.Before;
import org.junit.Test;
import org.mockito.ArgumentCaptor;
import org.mockito.Mockito;
import org.springframework.core.io.buffer.DataBuffer;
import org.springframework.core.io.buffer.DataBufferFactory;
import org.springframework.core.io.buffer.DefaultDataBufferFactory;
import org.springframework.messaging.Message;
import org.springframework.messaging.support.GenericMessage;
import org.springframework.web.reactive.socket.HandshakeInfo;
import org.springframework.web.reactive.socket.WebSocketMessage;
import org.springframework.web.reactive.socket.WebSocketSession;
import org.springframework.web.util.UriComponentsBuilder;

import com.fasterxml.jackson.core.JsonProcessingException;
import com.fasterxml.jackson.databind.ObjectMapper;

import reactor.core.publisher.Flux;
import reactor.core.publisher.FluxSink;
import reactor.core.publisher.Mono;

/**
 * @author Jon Harper <jon.harper at rte-france.com>
 */
public class NotificationWebSocketHandlerTest {

    private ObjectMapper objectMapper;
    private WebSocketSession ws;
    private HandshakeInfo handshakeinfo;
    private Flux<Message<String>> flux;

    @Before
    public void setup() {
        objectMapper = new ObjectMapper();
        var dataBufferFactory = new DefaultDataBufferFactory();

        ws = Mockito.mock(WebSocketSession.class);
        handshakeinfo = Mockito.mock(HandshakeInfo.class);
<<<<<<< HEAD
        uriComponentBuilder = UriComponentsBuilder.fromUriString("http://localhost:1234/notify?studyName=foo/bar?foo");
=======
>>>>>>> 0ebd350a

        when(ws.getHandshakeInfo()).thenReturn(handshakeinfo);
        when(ws.receive()).thenReturn(Flux.empty());
        when(ws.send(any())).thenReturn(Mono.empty());
        when(ws.textMessage(any())).thenAnswer(invocation -> {
            Object[] args = invocation.getArguments();
            String str = (String) args[0];
            return new WebSocketMessage(WebSocketMessage.Type.TEXT, dataBufferFactory.wrap(str.getBytes()));
        });
        when(ws.pingMessage(any())).thenAnswer(invocation -> {
            Object[] args = invocation.getArguments();
            Function<DataBufferFactory, DataBuffer> f = (Function<DataBufferFactory, DataBuffer>) args[0];
            return new WebSocketMessage(WebSocketMessage.Type.PING, f.apply(dataBufferFactory));
        });
        when(ws.getId()).thenReturn("testsession");

    }

    private void withFilters(String filterStudyName, String filterUpdateType) {
        var notificationWebSocketHandler = new NotificationWebSocketHandler(objectMapper, Integer.MAX_VALUE);

        UriComponentsBuilder uriComponentBuilder = UriComponentsBuilder.fromUriString("http://localhost:1234/notify");

        if (filterStudyName != null) {
            uriComponentBuilder.queryParam("studyName", filterStudyName);
        }
        if (filterUpdateType != null) {
            uriComponentBuilder.queryParam("updateType", filterUpdateType);
        }

        when(handshakeinfo.getUri()).thenReturn(uriComponentBuilder.build().toUri());

        var atomicRef = new AtomicReference<FluxSink<Message<String>>>();
        var flux = Flux.create(atomicRef::set);
        notificationWebSocketHandler.consumeNotification().accept(flux);
        var sink = atomicRef.get();

        notificationWebSocketHandler.handle(ws);

        List<Map<String, Object>> refMessages = Arrays.asList(
                Map.of("studyName", "foo", "updateType", "oof"),
                Map.of("studyName", "bar", "updateType", "oof"),
                Map.of("studyName", "baz", "updateType", "oof"),
                Map.of("studyName", "foo", "updateType", "rab"),
                Map.of("studyName", "bar", "updateType", "rab"),
                Map.of("studyName", "baz", "updateType", "rab"),
                Map.of("studyName", "foo", "updateType", "oof"),
                Map.of("studyName", "bar", "updateType", "oof"),
                Map.of("studyName", "baz", "updateType", "oof")
        );

        @SuppressWarnings("unchecked")
        ArgumentCaptor<Flux<WebSocketMessage>> argument = ArgumentCaptor.forClass(Flux.class);
        verify(ws).send(argument.capture());
        List<String> messages = new ArrayList<String>();
        argument.getValue().map(WebSocketMessage::getPayloadAsText).log().subscribe(messages::add);
        refMessages.stream().map(headers -> new GenericMessage<String>("", headers)).forEach(sink::next);
        sink.complete();

        List<Map<String, Object>> expected = refMessages.stream().filter(headers -> {
            String name = (String) headers.get("studyName");
            String type = (String) headers.get("updateType");
            return (filterStudyName == null || filterStudyName.equals(name))
                    && (filterUpdateType == null || filterUpdateType.equals(type));
        }).collect(Collectors.toList());
        List<Map<String, Object>> actual = messages.stream().map(t -> {
            try {
                var deserializedHeaders = ((Map<String, Map<String, Object>>) objectMapper.readValue(t, Map.class))
                        .get("headers");
                return Map.of("studyName", deserializedHeaders.get("studyName"), "updateType",
                        deserializedHeaders.get("updateType"));
            } catch (JsonProcessingException e) {
                throw new RuntimeException(e);
            }
        }).collect(Collectors.toList());
        assertEquals(expected, actual);
    }

    @Test
    public void testWithoutFilter() {
        withFilters(null, null);
    }

    @Test
    public void testStudyFilter() {
        withFilters("bar", null);
    }

    @Test
    public void testTypeFilter() {
        withFilters(null, "rab");
    }

    @Test
    public void testStudyAndTypeFilter() {
        withFilters("bar", "rab");
    }

    @Test
    public void testHeartbeat() {
        var notificationWebSocketHandler = new NotificationWebSocketHandler(null, 1);

        UriComponentsBuilder uriComponentBuilder = UriComponentsBuilder.fromUriString("http://localhost:1234/notify");
        when(handshakeinfo.getUri()).thenReturn(uriComponentBuilder.build().toUri());
        var flux = Flux.<Message<String>>empty();
        notificationWebSocketHandler.consumeNotification().accept(flux);
        notificationWebSocketHandler.handle(ws);

        @SuppressWarnings("unchecked")
        ArgumentCaptor<Flux<WebSocketMessage>> argument = ArgumentCaptor.forClass(Flux.class);
        verify(ws).send(argument.capture());
        assertEquals("testsession-0", argument.getValue().blockFirst(Duration.ofSeconds(10)).getPayloadAsText());
    }

}<|MERGE_RESOLUTION|>--- conflicted
+++ resolved
@@ -58,10 +58,7 @@
 
         ws = Mockito.mock(WebSocketSession.class);
         handshakeinfo = Mockito.mock(HandshakeInfo.class);
-<<<<<<< HEAD
         uriComponentBuilder = UriComponentsBuilder.fromUriString("http://localhost:1234/notify?studyName=foo/bar?foo");
-=======
->>>>>>> 0ebd350a
 
         when(ws.getHandshakeInfo()).thenReturn(handshakeinfo);
         when(ws.receive()).thenReturn(Flux.empty());
